# Demographic parameters and initial populations shared across models
demographic_params = {
    "natural_birth_rate": 1 / (25 * 365),
    "natural_death_rate": 1 / (25 * 365),
}

# Total initial population
initial_christian_population = 40_000
initial_pagan_population = 60_000_000

# Initial populations for each zone:
# - "[Z]one 1 consists of the largest urban centers and their immediate hinterlands, the army and other highly mobile
#   portions of the population. The population of Zone 1 begins with 10 million, an initial interaction rate of 12 and
#   the 100 infected individuals" (Zelener 2003: 96).
# - "[Z]one 2 consists of smaller cities and the most densely populated regions, such as Egypt, Italy and coastal Asia
#   Minor. The initial population in Zone 2 is 20 million and the initial interaction rate is 9" (Zelener 2003: 96).
# - "[Z]one 3 consists of less dense regions, such as the Western provinces and the Danube region, with an initial
#   population of 20 million and an interaction rate of 8" (Zelener 2003: 96).
# - "[Z]one 4 has the remaining population of 10 million, an interaction rate of 7 and represents the most remote
#   regions of the Roman world, for example, Britain and Mauretania" (Zelener 2003: 96).
initial_populations_in_zones = {
    "initial_christian_population_zone_1": 6_667,
    "initial_pagan_population_zone_1": 10_000_000,
    "initial_christian_population_zone_2": 13_333,
    "initial_pagan_population_zone_2": 20_000_000,
    "initial_christian_population_zone_3": 13_333,
    "initial_pagan_population_zone_3": 20_000_000,
    "initial_christian_population_zone_4": 6_667,
    "initial_pagan_population_zone_4": 10_000_000,
}


# Initial interaction rates in the 4-zone model
zeleners_initial_delta_1 = 12
zeleners_initial_delta_2 = 9
zeleners_initial_delta_3 = 8
zeleners_initial_delta_4 = 7


def adjust_delta(delta_prev, delta_0, s_n, i_n, r_n, increment=0.1, threshold=10, max_delta=12):
    """
    Adjusts the interaction rate delta dynamically based on Zelener's equations.

    Parameters:
    - delta_prev: Previous interaction rate delta (delta_{n-1}).
    - delta_0: Initial maximum delta value.
    - s_n: Susceptible population in the zone.
    - i_n: Currently infected population.
    - r_n: Recovered/immune population.
    - increment: Increment step for delta adjustment.
    - threshold: Threshold value for S_n / D_n.

    Returns:
    - Updated interaction rate delta_n.
    """
    epsilon = 1e-4  # small value to prevent division by zero

    if i_n <= 0 and r_n <= 0:
        return delta_prev
    if i_n > 0 and s_n / i_n > threshold:  # Zelener's S_n / D_n > 10
        delta_n = min(delta_0, delta_prev + increment)
    elif r_n > 0 and s_n / r_n < threshold:  # S_n / I_n < 10
        # delta_n = s_n / r_n
        delta_n = s_n / max(r_n, epsilon)
    elif i_n > 0:  # Zelener's default to S_n / D_n
        # delta_n = s_n / i_n
        delta_n = s_n / max(i_n, epsilon)
    else:  # No infected individuals; use previous delta
        delta_n = delta_prev

    return max(0.01, min(delta_n, max_delta))
    # return max(delta_0, min(delta_n, max_delta))


class BaseModelParameters:
    def __init__(
        self,
        beta,  # transmission rate
        sigma,  # incubation period
        gamma,  # infectious period
        natural_birth_rate,
        natural_death_rate,
        initial_delta_1=None,  # interaction rate in zone 1
        initial_delta_2=None,  # interaction rate in zone 2
        initial_delta_3=None,  # interaction rate in zone 3
        initial_delta_4=None,  # interaction rate in zone 4
        unified_deltas=None,  # use unified deltas for both Christian and Pagan compartments
        fatality_rate=None,
        fatality_rate_p=None,
        fatality_rate_c=None,
        conversion_rate_decennial=None,
        max_delta=None,
    ):
        # Disease-specific parameters
        self.beta = beta
        self.sigma = sigma
        self.gamma = gamma

<<<<<<< HEAD
        # TODO: check if it makes sense to always have 3 variables as such:
        # - fatality_rate
        # - fatality_rate_treated or fatality_rate_nursing
        # - fatality_rate_stark_christian
        #
        # This way I could have only one BaseModelParameters instance per disease, and based on the model
        # I would use only some of the parameters:
        # - in the simple one just fatality_rate for both Pagans and Christians
        # - in the 1.1 models (nursing/treatment for Christians) fatality_rate_treated or _nursing as
        #   fatality_rate_c and the basic fatality_rate as fatality_rate_p
        # - in the 1.2 models fatality_rate_stark_christian as fatality_rate_c and fatality_rate as fatality_rate_p
=======
        # Interaction rates
        self.initial_delta_1 = initial_delta_1
        self.initial_delta_2 = initial_delta_2
        self.initial_delta_3 = initial_delta_3
        self.initial_delta_4 = initial_delta_4
        self.unified_deltas = unified_deltas
        self.max_delta = max_delta
>>>>>>> 78a20558

        if fatality_rate is not None:
            self.fatality_rate = fatality_rate
            self.fatality_rate_p = fatality_rate
            self.fatality_rate_c = fatality_rate
        else:
            self.fatality_rate_p = fatality_rate_p if fatality_rate_p is not None else 0
            self.fatality_rate_c = (
                fatality_rate_c
                if fatality_rate_c is not None
                else (self.fatality_rate_p / 3)
            )

        # Demographic parameters of humans
        self.natural_birth_rate = natural_birth_rate
        self.natural_death_rate = natural_death_rate

        # Conversion rate parameters
        self.conversion_rate_decennial = conversion_rate_decennial

        if conversion_rate_decennial is not None:
            self.conversion_rate_annual = self.calculate_annual_rate(
                conversion_rate_decennial
            )
            self.conversion_rate_daily = self.calculate_daily_rate(
                self.conversion_rate_annual
            )
        else:
            self.conversion_rate_annual = None
            self.conversion_rate_daily = None

    @staticmethod
    def calculate_annual_rate(decennial_rate):
        return (1 + decennial_rate) ** (1 / 10) - 1

    @staticmethod
    def calculate_daily_rate(annual_rate):
        return (1 + annual_rate) ** (1 / 365) - 1


# Instantiation of the parameters (using smallpox values for default)
default_seir_params = BaseModelParameters(
    beta=0.584, sigma=1 / 12, gamma=1 / 9.5, fatality_rate=0.9, **demographic_params
)
default_two_cfrs_params = BaseModelParameters(
    beta=0.584, sigma=1 / 12, gamma=1 / 9.5, fatality_rate_p=0.9, **demographic_params
)
# smallpox_seir_params = SmallpoxSEIRParams(beta=0.4, sigma=0.1, gamma=0.05, fatality_rate=0.3, **demographic_params)
measles_seir_params = BaseModelParameters(
    beta=1.175, sigma=1 / 10, gamma=1 / 13.5, fatality_rate=0.3, **demographic_params
)
measles_seir_params_with_lower_cfr_for_c_and_starks_conversion = BaseModelParameters(
    beta=1.175,
    sigma=1 / 10,
    gamma=1 / 13.5,
    initial_delta_1=zeleners_initial_delta_1,
    initial_delta_2=zeleners_initial_delta_2,
    initial_delta_3=zeleners_initial_delta_3,
    initial_delta_4=zeleners_initial_delta_4,
    max_delta=12,
    unified_deltas=True,
    fatality_rate_p=0.3,
    conversion_rate_decennial=0.4,
    **demographic_params
)
smallpox_seir_params_with_starks_conversion = BaseModelParameters(
    beta=0.584,
    sigma=1 / 12,
    gamma=1 / 9.5,
    initial_delta_1=zeleners_initial_delta_1,
    initial_delta_2=zeleners_initial_delta_2,
    initial_delta_3=zeleners_initial_delta_3,
    initial_delta_4=zeleners_initial_delta_4,
    max_delta=12,
    unified_deltas=True,
    fatality_rate_p=0.9,
    conversion_rate_decennial=0.4,
    **demographic_params
)<|MERGE_RESOLUTION|>--- conflicted
+++ resolved
@@ -96,7 +96,14 @@
         self.sigma = sigma
         self.gamma = gamma
 
-<<<<<<< HEAD
+        # Interaction rates
+        self.initial_delta_1 = initial_delta_1
+        self.initial_delta_2 = initial_delta_2
+        self.initial_delta_3 = initial_delta_3
+        self.initial_delta_4 = initial_delta_4
+        self.unified_deltas = unified_deltas
+        self.max_delta = max_delta
+
         # TODO: check if it makes sense to always have 3 variables as such:
         # - fatality_rate
         # - fatality_rate_treated or fatality_rate_nursing
@@ -108,15 +115,6 @@
         # - in the 1.1 models (nursing/treatment for Christians) fatality_rate_treated or _nursing as
         #   fatality_rate_c and the basic fatality_rate as fatality_rate_p
         # - in the 1.2 models fatality_rate_stark_christian as fatality_rate_c and fatality_rate as fatality_rate_p
-=======
-        # Interaction rates
-        self.initial_delta_1 = initial_delta_1
-        self.initial_delta_2 = initial_delta_2
-        self.initial_delta_3 = initial_delta_3
-        self.initial_delta_4 = initial_delta_4
-        self.unified_deltas = unified_deltas
-        self.max_delta = max_delta
->>>>>>> 78a20558
 
         if fatality_rate is not None:
             self.fatality_rate = fatality_rate
